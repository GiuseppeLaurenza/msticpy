# -------------------------------------------------------------------------
# Copyright (c) Microsoft Corporation. All rights reserved.
# Licensed under the MIT License. See License.txt in the project root for
# license information.
# --------------------------------------------------------------------------
"""Data provider sub-package."""
# flake8: noqa: F403
from .driver_base import DriverBase
from .kql_driver import KqlDriver
<<<<<<< HEAD
from .security_graph_driver import SecurityGraphDriver

from ..._version import VERSION

__version__ = VERSION
=======
from .security_graph_driver import SecurityGraphDriver
>>>>>>> 29a5dcf4
<|MERGE_RESOLUTION|>--- conflicted
+++ resolved
@@ -7,12 +7,4 @@
 # flake8: noqa: F403
 from .driver_base import DriverBase
 from .kql_driver import KqlDriver
-<<<<<<< HEAD
-from .security_graph_driver import SecurityGraphDriver
-
-from ..._version import VERSION
-
-__version__ = VERSION
-=======
-from .security_graph_driver import SecurityGraphDriver
->>>>>>> 29a5dcf4
+from .security_graph_driver import SecurityGraphDriver