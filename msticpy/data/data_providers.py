# -------------------------------------------------------------------------
# Copyright (c) Microsoft Corporation. All rights reserved.
# Licensed under the MIT License. See License.txt in the project root for
# license information.
# --------------------------------------------------------------------------
"""Data provider loader."""
import warnings
from datetime import datetime
from functools import partial
from itertools import tee
from pathlib import Path
from typing import Any, Dict, Iterable, List, Optional, Union

import pandas as pd
from tqdm.auto import tqdm

from .._version import VERSION
from ..common import pkg_config as config
from ..common.utility import export, valid_pyname
from .browsers.query_browser import browse_queries
from .drivers import import_driver, DriverBase
from .param_extractor import extract_query_params
from .query_container import QueryContainer
from .query_defns import DataEnvironment
from .query_source import QuerySource
from .query_store import QueryStore

__version__ = VERSION
__author__ = "Ian Hellen"

<<<<<<< HEAD
=======

_DB_QUERY_FLAGS = ("print", "debug_query", "print_query")

>>>>>>> df194b24

@export
class QueryProvider:
    """
    Container for query store and query execution provider.

    Instances of this class hold the query set and execution
    methods for a specific data environment.

    """

    def __init__(  # noqa: MC0001
        self,
        data_environment: Union[str, DataEnvironment],
        driver: DriverBase = None,
        query_paths: List[str] = None,
        **kwargs,
    ):
        """
        Query provider interface to queries.

        Parameters
        ----------
        data_environment : Union[str, DataEnvironment]
            Name or Enum of environment for the QueryProvider
        driver : DriverBase, optional
            Override the builtin driver (query execution class)
            and use your own driver (must inherit from
            `DriverBase`)
        query_paths : List[str]
            Additional paths to look for query definitions.
        kwargs :
            Other arguments are passed to the data provider driver.

        See Also
        --------
        DataProviderBase : base class for data query providers.

        """
        if isinstance(data_environment, str):
            data_env = DataEnvironment.parse(data_environment)
            if data_env != DataEnvironment.Unknown:
                data_environment = data_env
            else:
                raise TypeError(f"Unknown data environment {data_environment}")

        self.environment = data_environment.name

        if driver is None:
            driver_class = import_driver(data_environment)
            if issubclass(driver_class, DriverBase):
                driver = driver_class(**kwargs)  # type: ignore
            else:
                raise LookupError(
                    "Could not find suitable data provider for", f" {self.environment}"
                )

        self._query_provider = driver
        self.all_queries = QueryContainer()

        # Add any query files
        data_env_queries: Dict[str, QueryStore] = {}
        if driver.use_query_paths:
            data_env_queries.update(
                self._read_queries_from_paths(query_paths=query_paths)
            )
        self.query_store = data_env_queries.get(
            self.environment, QueryStore(self.environment)
        )
        self._add_query_functions()

    def __getattr__(self, name):
        """Return the value of the named property 'name'."""
        if "." in name:
            parent_name, child_name = name.split(".", maxsplit=1)
            parent = getattr(self, parent_name, None)
            if parent:
                return getattr(parent, child_name)
        raise AttributeError(f"{name} is not a valid attribute.")

    def connect(self, connection_str: str = None, **kwargs):
        """
        Connect to data source.

        Parameters
        ----------
        connection_str : str
            Connection string for the data source

        """
        self._query_provider.connect(connection_str=connection_str, **kwargs)

        # If the driver has any attributes to expose via the provider
        # add those here.
        for attr_name, attr in self._query_provider.public_attribs.items():
            setattr(self, attr_name, attr)

        # Add any built-in or dynamically retrieved queries from driver
        if self._query_provider.has_driver_queries:
            driver_queries = self._query_provider.driver_queries
            self._add_driver_queries(queries=driver_queries)

    @property
    def connected(self) -> bool:
        """
        Return True if the provider is connected.

        Returns
        -------
        bool
            True if the provider is connected.

        """
        return self._query_provider.connected

    @property
    def connection_string(self) -> str:
        """
        Return provider connection string.

        Returns
        -------
        str
            Provider connection string.

        """
        return self._query_provider.current_connection

    @property
    def schema(self) -> Dict[str, Dict]:
        """
        Return current data schema of connection.

        Returns
        -------
        Dict[str, Dict]
            Data schema of current connection.

        """
        return self._query_provider.schema

    @property
    def schema_tables(self) -> List[str]:
        """
        Return list of tables in the data schema of the connection.

        Returns
        -------
        List[str]
            Tables in the of current connection.

        """
        return list(self._query_provider.schema.keys())

    def import_query_file(self, query_file: str):
        """
        Import a yaml data source definition.

        Parameters
        ----------
        query_file : str
            Path to the file to import

        """
        self.query_store.import_file(query_file)
        self._add_query_functions()

    @classmethod
    def list_data_environments(cls) -> List[str]:
        """
        Return list of current data environments.

        Returns
        -------
        List[str]
            List of current data environments

        """
        return [env for env in DataEnvironment.__members__ if env != "Unknown"]

    def list_queries(self) -> List[str]:
        """
        Return list of family.query in the store.

        Returns
        -------
        Iterable[str]
            List of queries

        """
        return list(self.query_store.query_names)

    def query_help(self, query_name):
        """Print help for query."""
        self.query_store[query_name].help()

    def get_query(self, query_name) -> str:
        """Return the raw query text."""
        return self.query_store[query_name].query

    def exec_query(self, query: str, **kwargs) -> Union[pd.DataFrame, Any]:
        """
        Execute simple query string.

        Parameters
        ----------
        query : str
            [description]

        Returns
        -------
        Union[pd.DataFrame, Any]
            Query results - a DataFrame if successful
            or a KqlResult if unsuccessful.

        """
        query_options = kwargs.pop("query_options", {}) or kwargs
        return self._query_provider.query(query, **query_options)

    def browse_queries(self, **kwargs):
        """
        Return QueryProvider query browser.

        Parameters
        ----------
        query_provider : QueryProvider
            Initialized query provider.

        Other Parameters
        ----------------
        kwargs :
            passed to SelectItem constructor.

        Returns
        -------
        SelectItem
            SelectItem browser for TI Data.

        """
        return browse_queries(self, **kwargs)

    def _execute_query(self, *args, **kwargs) -> Union[pd.DataFrame, Any]:
        if not self._query_provider.loaded:
            raise ValueError("Provider is not loaded.")
        if not self._query_provider.connected:
            raise ValueError(
                "No connection to a data source.",
                "Please call connect(connection_str) and retry.",
            )
        query_name = kwargs.pop("query_name")
        family = kwargs.pop("query_path")

        query_source = self.query_store.get_query(
            query_path=family, query_name=query_name
        )
        if "help" in args or "?" in args:
            query_source.help()
            return None

        params, missing = extract_query_params(query_source, *args, **kwargs)
        if missing:
            query_source.help()
            raise ValueError(f"No values found for these parameters: {missing}")

        split_by = kwargs.pop("split_query_by", None)
        if split_by:
            split_result = self._exec_split_query(
                split_by=split_by,
                query_source=query_source,
                query_params=params,
                args=args,
                **kwargs,
            )
            if split_result is not None:
                return split_result
            # if split queries could not be created, fall back to default
        query_str = query_source.create_query(
            formatters=self._query_provider.formatters, **params
        )
        # This looks for any of the "print query" debug args in args or kwargs
        if any(db_arg for db_arg in _DB_QUERY_FLAGS if db_arg in args) or any(
            db_arg for db_arg in _DB_QUERY_FLAGS if kwargs.get(db_arg, False)
        ):
            return query_str

        # Handle any query options passed
        query_options = self._get_query_options(params, kwargs)
        return self._query_provider.query(query_str, query_source, **query_options)

    @staticmethod
    def _get_query_options(
        params: Dict[str, Any], kwargs: Dict[str, Any]
    ) -> Dict[str, Any]:
        """Return any kwargs not already in params."""
        query_options = kwargs.pop("query_options", {})
        if not query_options:
            # Any kwargs left over we send to the query provider driver
            query_options = {
                key: val for key, val in kwargs.items() if key not in params
            }
        return query_options

    def _read_queries_from_paths(self, query_paths) -> Dict[str, QueryStore]:
        """Fetch queries from YAML files in specified paths."""
        settings: Dict[str, Any] = config.settings.get(  # type: ignore
            "QueryDefinitions"
        )  # type: ignore
        all_query_paths = []
        for default_path in settings.get("Default"):  # type: ignore
            qry_path = self._resolve_package_path(default_path)
            if qry_path:
                all_query_paths.append(qry_path)

        if settings.get("Custom") is not None:
            for custom_path in settings.get("Custom"):  # type: ignore
                qry_path = self._resolve_path(custom_path)
                if qry_path:
                    all_query_paths.append(qry_path)
        if query_paths:
            for custom_path in query_paths:
                qry_path = self._resolve_path(custom_path)
                if qry_path:
                    all_query_paths.append(qry_path)

        if not all_query_paths:
            raise RuntimeError(
                "No valid query definition files found. ",
                "Please check your msticpyconfig.yaml settings.",
            )
        return QueryStore.import_files(source_path=all_query_paths, recursive=True)

    def _add_query_functions(self):
        """Add queries to the module as callable methods."""
        for qual_query_name in self.list_queries():
            query_path = qual_query_name.split(".")
            query_name = query_path[-1]
            current_node = self
            for container_name in query_path[:-1]:
                container_name = valid_pyname(container_name)
                if hasattr(current_node, container_name):
                    current_node = getattr(current_node, container_name)
                else:
                    new_node = QueryContainer()
                    setattr(current_node, container_name, new_node)
                    current_node = new_node

            query_cont_name = ".".join(query_path[:-1])

            # Create the partial function
            query_func = partial(
                self._execute_query, query_path=query_cont_name, query_name=query_name
            )
            query_func.__doc__ = self.query_store.get_query(
                query_path=query_cont_name, query_name=query_name
            ).create_doc_string()

            query_name = valid_pyname(query_name)
            setattr(current_node, query_name, query_func)
            setattr(self.all_queries, query_name, query_func)

    def _add_driver_queries(self, queries: Iterable[Dict[str, str]]):
        """Add driver queries to the query store."""
        for query in queries:
            self.query_store.add_query(
                name=query["name"],
                query=query["query"],
                query_paths=query["query_container"],
                description=query["description"],
            )
        # For now, just add all of the functions again (with any connect-time acquired
        # queries) - we could be more efficient than this but unless there are 1000s of
        # queries it should not be noticeable.
        self._add_query_functions()

    def _exec_split_query(
        self,
        split_by: str,
        query_source: QuerySource,
        query_params: Dict[str, Any],
        args,
        **kwargs,
    ) -> Union[pd.DataFrame, str, None]:
        start = query_params.pop("start", None)
        end = query_params.pop("end", None)
        if not (start or end):
            print(
                "Cannot split a query that does not have 'start' and 'end' parameters"
            )
            return None
        try:
            split_delta = pd.Timedelta(split_by)
        except ValueError:
            split_delta = pd.Timedelta("1D")

        ranges = self._calc_split_ranges(start, end, split_delta)

        split_queries = [
            query_source.create_query(
                formatters=self._query_provider.formatters,
                start=q_start,
                end=q_end,
                **query_params,
            )
            for q_start, q_end in ranges
        ]
        # This looks for any of the "print query" debug args in args or kwargs
        if any(db_arg for db_arg in _DB_QUERY_FLAGS if db_arg in args) or any(
            db_arg for db_arg in _DB_QUERY_FLAGS if kwargs.get(db_arg, False)
        ):
            return "\n\n".join(split_queries)

        # Retrive any query options passed (other than query params)
        # and send to query function.
        query_options = self._get_query_options(query_params, kwargs)
        query_dfs = [
            self._query_provider.query(query_str, query_source, **query_options)
            for query_str in tqdm(split_queries, unit="sub-queries", desc="Running")
        ]

        return pd.concat(query_dfs)

    @staticmethod
    def _calc_split_ranges(start: datetime, end: datetime, split_delta: pd.Timedelta):
        """Return a list of time ranges split by `split_delta`."""
        # Use pandas date_range and split the result into 2 iterables
        s_ranges, e_ranges = tee(pd.date_range(start, end, freq=split_delta))
        next(e_ranges, None)  # skip to the next item in the 2nd iterable
        # Zip them together to get a list of (start, end) tuples of ranges
        # Note: we subtract 1 nanosecond from the 'end' value of each range so
        # to avoid getting duplicated records at the boundaries of the ranges.
        # Some providers don't have nanosecond granularity so we might
        # get duplicates in these cases
        ranges = [
            (s_time, e_time - pd.Timedelta("1ns"))
            for s_time, e_time in zip(s_ranges, e_ranges)
        ]

        # Since the generated time ranges are based on deltas from 'start'
        # we need to adjust the end time on the final range.
        # If the difference between the calculated last range end and
        # the query 'end' that the user requested is small (< 10% of a delta),
        # we just replace the last "end" time with our query end time.
        if (ranges[-1][1] - end) < (split_delta / 10):
            ranges[-1] = ranges[-1][0], end
        else:
            # otherwise append a new range starting after the last range
            # in ranges and ending in 'end"
            # note - we need to add back our subtracted 1 nanosecond
            ranges.append((ranges[-1][0] + pd.Timedelta("1ns"), end))
        return ranges

    @classmethod
    def _resolve_package_path(cls, config_path: str) -> Optional[str]:
        """Resolve path relative to current package."""
        if not Path(config_path).is_absolute():
            config_path = str(Path(__file__).resolve().parent.joinpath(config_path))
        if not Path(config_path).is_dir():
            warnings.warn(f"Custom query definitions path {config_path} not found")
            return None
        return config_path

    @classmethod
    def _resolve_path(cls, config_path: str) -> Optional[str]:
        """Resolve path."""
        if not Path(config_path).is_absolute():
            config_path = str(Path(config_path).resolve())
        if not Path(config_path).is_dir():
            warnings.warn(f"Custom query definitions path {config_path} not found")
            return None
        return config_path<|MERGE_RESOLUTION|>--- conflicted
+++ resolved
@@ -28,12 +28,7 @@
 __version__ = VERSION
 __author__ = "Ian Hellen"
 
-<<<<<<< HEAD
-=======
-
 _DB_QUERY_FLAGS = ("print", "debug_query", "print_query")
-
->>>>>>> df194b24
 
 @export
 class QueryProvider:
